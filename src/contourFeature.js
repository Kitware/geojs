var inherit = require('./inherit');
var feature = require('./feature');

<<<<<<< HEAD
/**
 * Contour feature specification.
 *
 * @typedef {geo.feature.spec} geo.contourFeature.spec
 * @property {object[]} [data=[]] An array of arbitrary objects used to
 *  construct the feature.
 * @property {object} [style] An object that contains style values for the
 *      feature.
 * @property {function|number} [style.opacity=1] The opacity on a scale of 0 to
 *      1.
 * @property {function|geo.geoPosition} [style.position=data] The position of
 *      each data element.  This defaults to just using `x`, `y`, and `z`
 *      properties of the data element itself.  The position is in the
 *      feature's gcs coordinates.
 * @property {function|number} [style.value=data.z] The contour value of each
 *      data element.  This defaults `z` properties of the data element.  If
 *      the value of a grid point is `null` or `undefined`, that point will not
 *      be included in the contour display.  Since the values are on a grid, if
 *      this point is in the interior of the grid, this can remove up to four
 *      squares.
 * @property {geo.contourFeature.contourSpec} [contour] The contour
 *      specification for the feature.
 */

/**
 * Contour specification.
 *
 * @typedef {object} geo.contourFeature.contourSpec
 * @property {function|number} [gridWidth] The number of data columns in the
 *      grid.  If this is not specified and `gridHeight` is given, this is the
 *      number of data elements divided by `gridHeight`.  If neither
 *      `gridWidth` not `gridHeight` are specified,  the square root of the
 *      number of data elements is used.  If both are specified, some data
 *      could be unused.
 * @property {function|number} [gridHeight] The number of data rows in the
 *      grid.  If this is not specified and `gridWidth` is given, this is the
 *      number of data elements divided by `gridWidth`.  If neither
 *      `gridWidth` not `gridHeight` are specified,  the square root of the
 *      number of data elements is used.  If both are specified, some data
 *      could be unused.
 * @property {function|number} [x0] The x coordinate of the 0th point in the
 *      `value` array.  If `null` or `undefined`, the coordinate is taken from
 *      the `position` style.
 * @property {function|number} [y0] The y coordinate of the 0th point in the
 *      `value` array.  If `null` or `undefined`, the coordinate is taken from
 *      the `position` style.
 * @property {function|number} [dx] The distance in the x direction between the
 *      0th and 1st point in the `value` array.  This may be positive or
 *      negative.  If 0, `null`, or `undefined`, the coordinate is taken from
 *      the `position` style.
 * @property {function|number} [dy] The distance in the y direction between the
 *      0th and `gridWidth`th point in the `value` array.  This may be positive
 *      or negative.  If 0, `null`, or `undefined`, the coordinate is taken
 *      from the `position` style.
 * @property {function|boolean} [wrapLongitude] If truthy and `position` is not
 *      used (`x0`, `y0`, `dx`, and `dy` are all set appropriately), assume the
 *      x coordinates is longitude and should be adjusted to be within -180 to
 *      180.  If the data spans 180 degrees, the points or squares that
 *      straddle the meridian will be duplicated to ensure that
 *      the map is covered from -180 to 180 as appropriate.  Set this to
 *      `false` if using a non-longitude x coordinate.  This is ignored if
 *      `position` is used.
 * @property {function|number} [min] Minimum contour value.  If unspecified,
 *      taken from the computed minimum of the `value` style.
 * @property {function|number} [max] Maximum contour value.  If unspecified,
 *      taken from the computed maxi,um of the `value` style.
 * @property {function|geo.geoColor} [minColor='black'] Color used for any
 *      value below the minimum.
 * @property {function|number} [minOpacity=0] Opacity used for any value below
 *      the minimum.
 * @property {function|geo.geoColor} [maxColor='black'] Color used for any
 *      value above the maximum.
 * @property {function|number} [maxOpacity=0] Opacity used for any value above
 *      the maximum.
 * @property {function|boolean} [stepped] If falsy but not `undefined`, smooth
 *      transitions between colors.
 * @property {function|geo.geoColor[]} [colorRange=<color table>] An array of
 *      colors used to show the range of values.  The default is a 9-step color
 *      table.
 * @property {function|number[]} [opacityRange] An array of opacities used to
 *      show the range of values.  If unspecified, the opacity is 1.  If this
 *      is a shorter list than the `colorRange`, an opacity of 1 is used for
 *      the entries near the end of the color range.
 * @property {function|number[]} [rangeValues] An array used to map values to
 *      the `colorRange`.  By default, values are spaced linearly.  If
 *      specified, the entries must be increasing weakly monotonic, and there
 *      must be one more entry then the length of `colorRange`.
 */

/**
 * Computed contour information.
 *
 * @typedef {object} geo.contourFeature.contourInfo
 * @property {number[]} elements An array of 0-based indices into the values
 *    array.  Each set of the three values forms a triangle that should be
 *    rendered.  If no contour data can be used, this will be a zero-length
 *    array and other properties may not be set.
 * @property {number[]} pos An flat array of coordinates for the vertices in
 *    the triangular mesh.  The array is in the order x0, y0, z0, x1, y1, z1,
 *    x2, ..., and is always three times as long as the number of vertices.
 * @property {number[]} value An array of values that have been normalized to a
 *    range of [0, steps].  There is one value per vertex.
 * @property {number[]} opacity An array of opacities per vertex.
 * @property {number} minValue the minimum value used for the contour.  If
 *    `rangeValues` was specified, this is the first entry of that array.
 * @property {number} maxValue the maximum value used for the contour.  If
 *    `rangeValues` was specified, this is the last entry of that array.
 * @property {number} factor If linear value scaling is used, this is the
 *    number of color values divided by the difference between the maximum and
 *    minimum values.  It is ignored if non-linear value scaling is used.
 * @property {geo.geoColorObject} minColor The color used for values below
 *    minValue.  Includes opacity.
 * @property {geo.geoColorObject} maxColor The color used for values above
 *    maxValue.  Includes opacity.
 * @property {geo.geoColorObject[]} colorMap The specified `colorRange` and
 *    `opacityRange` converted into objects that include opacity.
 */

//////////////////////////////////////////////////////////////////////////////
=======
>>>>>>> 3105cae5
/**
 * Create a new instance of class contourFeature
 *
 * @class
 * @alias geo.contourFeature
 * @extends geo.feature
 *
 * @param {geo.contourFeature.spec} arg
 * @returns {geo.contourFeature}
 */
var contourFeature = function (arg) {
  'use strict';
  if (!(this instanceof contourFeature)) {
    return new contourFeature(arg);
  }

  var $ = require('jquery');
  var util = require('./util');

  arg = arg || {};
  feature.call(this, arg);

  /**
   * @private
   */
  var m_this = this,
      m_contour = {},
      s_init = this._init;

  if (arg.contour === undefined) {
    m_contour = function (d) {
      return d;
    };
  } else {
    m_contour = arg.contour;
  }

  /**
<<<<<<< HEAD
=======
   * Override the parent data method to keep track of changes to the
   * internal coordinates.
   */
  this.data = function (arg) {
    var ret = s_data(arg);
    return ret;
  };

  /**
>>>>>>> 3105cae5
   * Get/Set contour accessor
   *
   * @param {string|geo.contourFeature.contourSpec} [specOrProperty] If
   *    `undefined`, return the current contour specification.  If a string is
   *    specified, either get or set the named contour property.  If an object
   *    is given, set or update the contour specification with the specified
   *    parameters.
   * @param {object} [value] If `specOrProperty` is a string, set that property
   *    to `value`.  If `undefined`, return the current value of the named
   *    property.
   * @returns {geo.contourFeature.contourSpec|object|this} The current contour
   *    specification, the value of a named contour property, or this contour
   *    feature.
   */
<<<<<<< HEAD
  ////////////////////////////////////////////////////////////////////////////
  this.contour = function (specOrProperty, value) {
    if (specOrProperty === undefined) {
=======
  this.contour = function (arg1, arg2) {
    if (arg1 === undefined) {
>>>>>>> 3105cae5
      return m_contour;
    }
    if (typeof specOrProperty === 'string' && value === undefined) {
      return m_contour[specOrProperty];
    }
    if (value === undefined) {
      var contour = $.extend(
        {},
        {
          gridWidth: function () {
            if (specOrProperty.gridHeight) {
              return Math.floor(m_this.data().length / specOrProperty.gridHeight);
            }
            return Math.floor(Math.sqrt(m_this.data().length));
          },
          gridHeight: function () {
            if (specOrProperty.gridWidth) {
              return Math.floor(m_this.data().length / specOrProperty.gridWidth);
            }
            return Math.floor(Math.sqrt(m_this.data().length));
          },
          minColor: 'black',
          minOpacity: 0,
          maxColor: 'black',
          maxOpacity: 0,
          /* 9-step based on paraview bwr colortable */
          colorRange: [
            {r: 0.07514311, g: 0.468049805, b: 1},
            {r: 0.468487184, g: 0.588057293, b: 1},
            {r: 0.656658579, g: 0.707001303, b: 1},
            {r: 0.821573924, g: 0.837809045, b: 1},
            {r: 0.943467973, g: 0.943498599, b: 0.943398095},
            {r: 1, g: 0.788626485, b: 0.750707739},
            {r: 1, g: 0.6289553, b: 0.568237474},
            {r: 1, g: 0.472800903, b: 0.404551679},
            {r: 0.916482116, g: 0.236630659, b: 0.209939162}
          ]
        },
        m_contour,
        specOrProperty
      );
      m_contour = contour;
    } else {
      m_contour[specOrProperty] = value;
    }
    m_this.modified();
    return m_this;
  };

  /**
   * A uniform getter that always returns a function even for constant values.
   * If undefined input, return all the contour values as an object.
   *
   * @param {string|undefined} key The name of the contour key or `undefined`
   *    to return an object with all keys as functions.
   * @returns {function|object} A function related to the key, or an object
   *    with all contour keys, each of which is a function.
   */
  this.contour.get = function (key) {
    if (key === undefined) {
      var all = {}, k;
      for (k in m_contour) {
        if (m_contour.hasOwnProperty(k)) {
          all[k] = m_this.contour.get(k);
        }
      }
      return all;
    }
    return util.ensureFunction(m_contour[key]);
  };

  /**
   * Get/Set position accessor.  This is identical to getting or setting the
   * `position` style
   *
   * @param {function|array) [val] If specified, set the position style.  If
   *    `undefined`, return the current value.
   * @returns {function|array|this} Either the position style or this.
   */
  this.position = function (val) {
    if (val === undefined) {
      return m_this.style('position');
    } else {
      m_this.style('position', val);
      m_this.dataTime().modified();
      m_this.modified();
    }
    return m_this;
  };

  /**
   * Create a set of vertices, values at the vertices, and opacities at the
   * vertices.  Create a set of triangles of indices into the vertex array.
   * Create a color and opacity map corresponding to the values.
   *
   * @returns {geo.contourFeature.contourInfo} An object with the contour
   *    information.
   */
  this.createContours = function () {
    var i, i3, j, idx, k, val, numPts, usedPts = 0, usePos, item,
        idxMap = {},
        minval, maxval, range,
        contour = m_this.contour,
        data = m_this.data(),
        posFunc = m_this.position(), posVal,
        gridW = contour.get('gridWidth')(),
        gridH = contour.get('gridHeight')(),
        x0 = contour.get('x0')(),
        y0 = contour.get('y0')(),
        dx = contour.get('dx')(),
        dy = contour.get('dy')(),
        opacityFunc = m_this.style.get('opacity'),
        opacityRange = contour.get('opacityRange')(),
        rangeValues = contour.get('rangeValues')(),
        valueFunc = m_this.style.get('value'), values = [],
        stepped = contour.get('stepped')(),
        wrapLong = contour.get('wrapLongitude')(),
        calcX, skipColumn, x, origI, /* used for wrapping */
        gridWorig = gridW,  /* can be different when wrapping */
        result = {
          minValue: contour.get('min')(),
          maxValue: contour.get('max')(),
          stepped: stepped === undefined || stepped ? true : false,
          wrapLongitude: wrapLong === undefined || wrapLong ? true : false,
          colorMap: [],
          elements: []
        };
    /* Create the min/max colors and the color array */
    result.minColor = $.extend({a: contour.get('minOpacity')() || 0},
        util.convertColor(contour.get('minColor')()));
    result.maxColor = $.extend({a: contour.get('maxOpacity')() || 0},
        util.convertColor(contour.get('maxColor')()));
    contour.get('colorRange')().forEach(function (clr, idx) {
      result.colorMap.push($.extend({
        a: opacityRange && opacityRange[idx] !== undefined ? opacityRange[idx] : 1
      }, util.convertColor(clr)));
    });
    /* Determine which values are usable */
    if (gridW * gridH > data.length) {
      gridH = Math.floor(data.length) / gridW;
    }
    /* If we are not using the position values (we are using x0, y0, dx, dy),
     * and wrapLongitude is turned on, and the position spans 180 degrees,
     * duplicate one or two columns of points at opposite ends of the map. */
    usePos = (x0 === null || x0 === undefined || y0 === null ||
        y0 === undefined || !dx || !dy);
    if (!usePos && result.wrapLongitude && (x0 < -180 || x0 > 180 ||
        x0 + dx * (gridW - 1) < -180 || x0 + dx * (gridW - 1) > 180) &&
        dx > -180 && dx < 180) {
      calcX = [];
      for (i = 0; i < gridW; i += 1) {
        x = x0 + i * dx;
        while (x < -180) { x += 360; }
        while (x > 180) { x -= 360; }
        if (i && Math.abs(x - calcX[calcX.length - 1]) > 180) {
          if (x > calcX[calcX.length - 1]) {
            calcX.push(x - 360);
            calcX.push(calcX[calcX.length - 2] + 360);
          } else {
            calcX.push(x + 360);
            calcX.push(calcX[calcX.length - 2] - 360);
          }
          skipColumn = i;
        }
        calcX.push(x);
      }
      gridW += 2;
      if (Math.abs(Math.abs(gridWorig * dx) - 360) < 0.01) {
        gridW += 1;
        x = x0 + gridWorig * dx;
        while (x < -180) { x += 360; }
        while (x > 180) { x -= 360; }
        calcX.push(x);
      }
    }
    /* Calculate the value for point */
    numPts = gridW * gridH;
    for (i = 0; i < numPts; i += 1) {
      if (skipColumn === undefined) {
        val = parseFloat(valueFunc(data[i], i));
      } else {
        j = Math.floor(i / gridW);
        origI = i - j * gridW;
        origI += (origI > skipColumn ? -2 : 0);
        if (origI >= gridWorig) {
          origI -= gridWorig;
        }
        origI += j * gridWorig;
        val = parseFloat(valueFunc(data[origI], origI));
      }
      values[i] = isNaN(val) ? null : val;
      if (values[i] !== null) {
        idxMap[i] = usedPts;
        usedPts += 1;
        if (minval === undefined) {
          minval = maxval = values[i];
        }
        if (values[i] < minval) {
          minval = values[i];
        }
        if (values[i] > maxval) {
          maxval = values[i];
        }
      }
    }
    if (!usedPts) {
      return result;
    }
    if (!$.isNumeric(result.minValue)) {
      result.minValue = minval;
    }
    if (!$.isNumeric(result.maxValue)) {
      result.maxValue = maxval;
    }
    if (!rangeValues || rangeValues.length !== result.colorMap.length + 1) {
      rangeValues = null;
    }
    if (rangeValues) {  /* ensure increasing monotonicity */
      for (k = 1; k < rangeValues.length; k += 1) {
        if (rangeValues[k] > rangeValues[k + 1]) {
          rangeValues = null;
          break;
        }
      }
    }
    if (rangeValues) {
      result.minValue = rangeValues[0];
      result.maxValue = rangeValues[rangeValues.length - 1];
    }
    range = result.maxValue - result.minValue;
    if (!range) {
      result.colorMap = result.colorMap.slice(0, 1);
      range = 1;
      rangeValues = null;
    }
    result.rangeValues = rangeValues;
    result.factor = result.colorMap.length / range;
    /* Create triangles */
    for (j = idx = 0; j < gridH - 1; j += 1, idx += 1) {
      for (i = 0; i < gridW - 1; i += 1, idx += 1) {
        if (values[idx] !== null && values[idx + 1] !== null &&
            values[idx + gridW] !== null &&
            values[idx + gridW + 1] !== null && i !== skipColumn) {
          result.elements.push(idxMap[idx]);
          result.elements.push(idxMap[idx + 1]);
          result.elements.push(idxMap[idx + gridW]);
          result.elements.push(idxMap[idx + gridW + 1]);
          result.elements.push(idxMap[idx + gridW]);
          result.elements.push(idxMap[idx + 1]);
        }
      }
    }
    /* Only locate the points that are in use. */
    result.pos = new Array(usedPts * 3);
    result.value = new Array(usedPts);
    result.opacity = new Array(usedPts);
    for (j = i = i3 = 0; j < numPts; j += 1) {
      val = values[j];
      if (val !== null) {
        item = data[j];
        if (usePos) {
          posVal = posFunc(item);
          result.pos[i3] = posVal.x;
          result.pos[i3 + 1] = posVal.y;
          result.pos[i3 + 2] = posVal.z || 0;
        } else {
          if (skipColumn === undefined) {
            result.pos[i3] = x0 + dx * (j % gridW);
          } else {
            result.pos[i3] = calcX[j % gridW];
          }
          result.pos[i3 + 1] = y0 + dy * Math.floor(j / gridW);
          result.pos[i3 + 2] = 0;
        }
        result.opacity[i] = opacityFunc(item, j);
        if (rangeValues && val >= result.minValue && val <= result.maxValue) {
          for (k = 1; k < rangeValues.length; k += 1) {
            if (val <= rangeValues[k]) {
              result.value[i] = k - 1 + (val - rangeValues[k - 1]) /
                  (rangeValues[k] - rangeValues[k - 1]);
              break;
            }
          }
        } else {
          result.value[i] = (val - result.minValue) * result.factor;
        }
        i += 1;
        i3 += 3;
      }
    }
    return result;
  };

  /**
   * Initialize
   *
   * @param {geo.contourFeature.spec} arg The contour feature specification.
   */
  this._init = function (arg) {
    s_init.call(m_this, arg);

    var defaultStyle = $.extend(
      {},
      {
        opacity: 1.0,
        position: function (d) {
          /* We could construct a new object and return
           *  {x: d.x, y: d.y, z: d.z};
           * but that isn't necessary. */
          return d;
        },
        value: function (d) {
          return m_this.position()(d).z;
        }
      },
      arg.style === undefined ? {} : arg.style
    );

    m_this.style(defaultStyle);

    if (m_contour) {
      m_this.dataTime().modified();
    }
  };

  this._init(arg);
  return this;
};

inherit(contourFeature, feature);
module.exports = contourFeature;

/* Example:

layer.createFeature('contour', {
})
.data(<array with w x h elements>)
.position(function (d) {
  return { x: <longitude>, y: <latitude>, z: <altitude>};
})
.style({
  opacity: function (d) {
    return <opacity of grid point>;
  },
  value: function (d) {            // defaults to position().z
    return <contour value>;
  }
})
.contour({
  gridWidth: <width of grid>,
  gridHeight: <height of grid>,
  x0: <the x coordinate of the 0th point in the value array>,
  y0: <the y coordinate of the 0th point in the value array>,
  dx: <the distance in the x direction between the 0th and 1st point in the
    value array>,
  dy: <the distance in the y direction between the 0th and (gridWidth)th point
    in the value array>,
  wrapLongitude: <boolean (default true).  If true, AND the position array is
    not used, assume the x coordinates is longitude and should be adjusted to
    be within -180 to 180.  If the data spans 180 degrees, the points or
    squares will be duplicated to ensure that the map is covered from -180 to
    180 as appropriate.  Set this to false if using a non longitude x
    coordinate.  This is ignored if the position array is used.>,
  min: <optional minimum contour value, otherwise taken from style.value>,
  max: <optional maximum contour value, otherwise taken from style.value>,
  minColor: <color for any value below the minimum>,
  minOpacity: <opacity for any value below the minimum>,
  maxColor: <color for any value above the maximum>,
  maxOpacity: <opacity for any value above the maximum>,
  stepped: <boolean (default true).  If false, smooth transitions between
    colors>,
  colorRange: [<array of colors used for the contour>],
  opacityRange: [<optional array of opacities used for the contour, expected to
    be the same length as colorRange>],
  rangeValues: [<if specified, instead of spacing the colors linearly, use this
    spacing.  Must be increasing monotonic and one value longer than the length
    of colorRange>]
})
 */<|MERGE_RESOLUTION|>--- conflicted
+++ resolved
@@ -1,7 +1,6 @@
 var inherit = require('./inherit');
 var feature = require('./feature');
 
-<<<<<<< HEAD
 /**
  * Contour feature specification.
  *
@@ -120,9 +119,6 @@
  *    `opacityRange` converted into objects that include opacity.
  */
 
-//////////////////////////////////////////////////////////////////////////////
-=======
->>>>>>> 3105cae5
 /**
  * Create a new instance of class contourFeature
  *
@@ -161,18 +157,6 @@
   }
 
   /**
-<<<<<<< HEAD
-=======
-   * Override the parent data method to keep track of changes to the
-   * internal coordinates.
-   */
-  this.data = function (arg) {
-    var ret = s_data(arg);
-    return ret;
-  };
-
-  /**
->>>>>>> 3105cae5
    * Get/Set contour accessor
    *
    * @param {string|geo.contourFeature.contourSpec} [specOrProperty] If
@@ -187,14 +171,8 @@
    *    specification, the value of a named contour property, or this contour
    *    feature.
    */
-<<<<<<< HEAD
-  ////////////////////////////////////////////////////////////////////////////
   this.contour = function (specOrProperty, value) {
     if (specOrProperty === undefined) {
-=======
-  this.contour = function (arg1, arg2) {
-    if (arg1 === undefined) {
->>>>>>> 3105cae5
       return m_contour;
     }
     if (typeof specOrProperty === 'string' && value === undefined) {
