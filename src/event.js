//////////////////////////////////////////////////////////////////////////////
/**
 * Common object containing all event types that are provided by the GeoJS
 * API.  Each property contained here is a valid target for event handling
 * via {@link geo.object#geoOn}.  The event object provided to handlers is
 * different for each event type.  Each handler is generally be called
 * with the <code>this</code> context being the class that caused the event.<br>
 * <br>
 * The following properties are common to all event objects:
 *
 * @namespace
 * @alias geo.event
 * @type {object}
 * @property {string} event The event type that was triggered.
 * @property {object} geo A universal event object for controlling propagation.
 *
 * @example
 * map.geoOn(geo.event.layerAdd, function (event) {
 *   // event is an object with type: {@link geo.event.layerAdd}
 * });
 *
 */
//////////////////////////////////////////////////////////////////////////////
var geo_event = {};

//////////////////////////////////////////////////////////////////////////////
/*
 * Event types
 */
//////////////////////////////////////////////////////////////////////////////

//////////////////////////////////////////////////////////////////////////////
/**
 * Triggered when a layer is added to the map.
 *
 * @event geo.event.layerAdd
 * @type {object}
 * @property {geo.map} target The current map.
 * @property {geo.layer} layer The new layer that was added.
 */
//////////////////////////////////////////////////////////////////////////////
geo_event.layerAdd = 'geo_layerAdd';

//////////////////////////////////////////////////////////////////////////////
/**
 * Triggered when a layer is removed from the map.
 *
 * @event geo.event.layerRemove
 * @type {object}
 * @property {geo.map} target The current map.
 * @property {geo.layer} layer The old layer that was removed.
 */
//////////////////////////////////////////////////////////////////////////////
geo_event.layerRemove = 'geo_layerRemove';

//////////////////////////////////////////////////////////////////////////////
/**
 * Triggered when the map's zoom level is changed.
 *
 * @event geo.event.zoom
 * @type {object}
 * @property {number} zoomLevel New zoom level.
 * @property {geo.screenPosition} screenPosition The screen position of the
 *      mouse pointer.
 */
//////////////////////////////////////////////////////////////////////////////
geo_event.zoom = 'geo_zoom';

//////////////////////////////////////////////////////////////////////////////
/**
 * Triggered when the map is rotated around the current map center (pointing
 * downward so that positive angles are clockwise rotations).
 *
 * @event geo.event.rotate
 * @type {object}
 * @property {number} rotation The angle of the rotation in radians.  This is
 *      the map's complete rotation, not a delta.
 * @property {geo.screenPosition} screenPosition The screen position of the
 *      mouse pointer.
 */
//////////////////////////////////////////////////////////////////////////////
geo_event.rotate = 'geo_rotate';

//////////////////////////////////////////////////////////////////////////////
/**
 * Triggered when the map is panned either by user interaction or map
 * transition.
 *
 * @event geo.event.pan
 * @type {object}
 * @property {object} screenDelta The number of pixels of the pan.
 * @property {number} screenDelta.x Horizontal pan distance in pixels.
 * @property {number} screenDelta.y Vertical pan distance in pixels.
 */
//////////////////////////////////////////////////////////////////////////////
geo_event.pan = 'geo_pan';

//////////////////////////////////////////////////////////////////////////////
/**
 * Triggered when the map's canvas is resized.
 *
 * @event geo.event.resize
 * @type {object}
<<<<<<< HEAD
 * @property {geo.map} target The map that was resized.
 * @property {number} x The new horizontal offset in pixels.
 * @property {number} y The new vertical offset in pixels.
=======
 * @property {object} target The map that was resized.
>>>>>>> 99353fb1
 * @property {number} width The new width in pixels.
 * @property {number} height The new height in pixels.
 */
//////////////////////////////////////////////////////////////////////////////
geo_event.resize = 'geo_resize';

//////////////////////////////////////////////////////////////////////////////
/**
 * Triggered on every call to {@link geo.map#draw} before the map is rendered.
 *
 * @event geo.event.draw
 * @type {object}
 * @property {geo.map} target The current map.
 */
//////////////////////////////////////////////////////////////////////////////
geo_event.draw = 'geo_draw';

//////////////////////////////////////////////////////////////////////////////
/**
 * Triggered on every call to {@link geo.map#draw} after the map is rendered.
 *
 * @event geo.event.drawEnd
 * @type {object}
 * @property {geo.map} target The current map.
 */
//////////////////////////////////////////////////////////////////////////////
geo_event.drawEnd = 'geo_drawEnd';

//////////////////////////////////////////////////////////////////////////////
/**
 * Triggered on every `mousemove` over the map's DOM element unless a click
 * might occur.  The event object extends {@link geo.mouseState}.
 *
 * @event geo.event.mousemove
 */
//////////////////////////////////////////////////////////////////////////////
geo_event.mousemove = 'geo_mousemove';

//////////////////////////////////////////////////////////////////////////////
/**
 * Triggered on `mouseup` events that happen soon enough and close enough to a
 * mousedown event.  The event object extends {@link geo.mouseState}.
 *
 * @event geo.event.mouseclick
 * @property {geo.mouseButtons} buttonsDown The buttons that were down at the
 *      start of the click action.
 */
//////////////////////////////////////////////////////////////////////////////
geo_event.mouseclick = 'geo_mouseclick';

//////////////////////////////////////////////////////////////////////////////
/**
 * Triggered on every 'mousemove' during a brushing selection.
 * The event object extends {@link geo.brushSelection}.
 *
 * @event geo.event.brush
 */
//////////////////////////////////////////////////////////////////////////////
geo_event.brush = 'geo_brush';

//////////////////////////////////////////////////////////////////////////////
/**
 * Triggered after a brush selection ends.
 * The event object extends {@link geo.brushSelection}.
 *
 * @event geo.event.brushend
 */
//////////////////////////////////////////////////////////////////////////////
geo_event.brushend = 'geo_brushend';

//////////////////////////////////////////////////////////////////////////////
/**
 * Triggered when a brush selection starts.
 * The event object extends {@link geo.brushSelection}.
 *
 * @event geo.event.brushstart
 */
//////////////////////////////////////////////////////////////////////////////
geo_event.brushstart = 'geo_brushstart';

//////////////////////////////////////////////////////////////////////////////
/**
 * Triggered when brushing results in a selection.
 * The event object extends {@link geo.brushSelection}.
 *
 * @event geo.event.select
 */
//////////////////////////////////////////////////////////////////////////////
geo_event.select = 'geo_select';

//////////////////////////////////////////////////////////////////////////////
/**
 * Triggered when brushing results in a zoom selection.
 * The event object extends {@link geo.brushSelection}.
 *
 * @event geo.event.zoomselect
 */
//////////////////////////////////////////////////////////////////////////////
geo_event.zoomselect = 'geo_zoomselect';

//////////////////////////////////////////////////////////////////////////////
/**
 * Triggered when brushing results in a zoom-out selection.
 * The event object extends {@link geo.brushSelection}.
 *
 * @event geo.event.unzoomselect
 */

//////////////////////////////////////////////////////////////////////////////
geo_event.unzoomselect = 'geo_unzoomselect';

//DWM::
//////////////////////////////////////////////////////////////////////////////
/**
 * Triggered when an action is initiated with mouse down.
 *
 * @event geo.event.actiondown
 * @property {geo.actionState} state The action state.
 * @property {geo.mouseState} mouse The mouse state.
 * @property {jQuery.Event} event The triggering jQuery event.
 */
//////////////////////////////////////////////////////////////////////////////
geo_event.actiondown = 'geo_actiondown';

//////////////////////////////////////////////////////////////////////////////
/**
 * Triggered when an action is being processed during mouse movement.
 *
 * @event geo.event.actionmove
 * @property {geo.actionState} state The action state.
 * @property {geo.mouseState} mouse The mouse state.
 * @property {jQuery.Event} event The triggering event.
 */
//////////////////////////////////////////////////////////////////////////////
geo_event.actionmove = 'geo_actionmove';

//////////////////////////////////////////////////////////////////////////////
/**
 * Triggered when an action is ended with a mouse up.
 *
 * @event geo.event.actionup
 * @property {geo.actionState} state The action state.
 * @property {geo.mouseState} mouse The mouse state.
 * @property {jQuery.Event} event The triggering event.
 */
//////////////////////////////////////////////////////////////////////////////
geo_event.actionup = 'geo_actionup';

//////////////////////////////////////////////////////////////////////////////
/**
 * Triggered when an action results in a selection.
 *
 * @event geo.event.actionselection
 * @property {geo.actionState} state The action state.
 * @property {geo.mouseState} mouse The mouse state.
 * @property {jQuery.Event} event The triggering event.
 * @property {geo.screenPosition} lowerLeft Lower left of selection in screen
 *      coordinates.
 * @property {geo.screenPosition} upperRight Upper right of selection in screen
 *      coordinates.
 */
//////////////////////////////////////////////////////////////////////////////
geo_event.actionselection = 'geo_actionselection';

//////////////////////////////////////////////////////////////////////////////
/**
 * Triggered when an action is triggered with a mouse wheel event.
 *
 * @event geo.event.actionwheel
 * @property {geo.actionState} state The action state.
 * @property {geo.mouseState} mouse The mouse state.
 * @property {jQuery.Event} event The triggering event.
 */
//////////////////////////////////////////////////////////////////////////////
geo_event.actionwheel = 'geo_actionwheel';

//////////////////////////////////////////////////////////////////////////////
/**
 * Triggered when an action is triggered via the keyboard.
 *
 * @event geo.event.keyaction
 * @property {object} move The movement that would happen if the action is
 *      passed through.
 * @property {number} [move.zoomDelta] A change in the zoom level.
 * @property {number} [move.zoom] A new zoom level.
 * @property {number} [move.rotationDelta] A change in the rotation in radians.
 * @property {number} [move.rotation] A new absolute rotation in radians.
 * @property {number} [move.panX] A horizontal shift in display pixels.
 * @property {number} [move.panY] A vertical shift in display pixels.
 * @property {boolean} [move.cancel] Set to `true` to cancel the entire
 *      movement.
 * @property {string} action Action based on key
 * @property {number} factor Factor based on metakeys [0-2].  0 means a small
 *      movement is preferred, 1 a medium movement, and 2 a large movement.
 * @property {jQuery.Event} event The triggering event
 */
//////////////////////////////////////////////////////////////////////////////
geo_event.keyaction = 'geo_keyaction';

//////////////////////////////////////////////////////////////////////////////
/**
 * Triggered before a map navigation animation begins.  Set
 * `event.geo.cancelAnimation` to cancel the animation of the navigation.  This
 * will cause the map to navigate to the target location immediately.  Set
 * `event.geo.cancelNavigation` to cancel the navigation completely.  The
 * transition options can be modified in place.
 *
 * @event geo.event.transitionstart
 * @type {object}
 * @property {geo.geoPosition} center The target center.
 * @property {number} zoom The target zoom level.
 * @property {number} duration The duration of the transition in milliseconds.
 * @property {function} ease The easing function.
 */
//////////////////////////////////////////////////////////////////////////////
geo_event.transitionstart = 'geo_transitionstart';

//////////////////////////////////////////////////////////////////////////////
/**
 * Triggered after a map navigation animation ends.
 *
 * @event geo.event.transitionend
 * @type {object}
 * @property {geo.geoPosition} center The target center.
 * @property {number} zoom The target zoom level.
 * @property {number} duration The duration of the transition in milliseconds.
 * @property {function} ease The easing function.
 */
//////////////////////////////////////////////////////////////////////////////
geo_event.transitionend = 'geo_transitionend';

//////////////////////////////////////////////////////////////////////////////
/**
 * Triggered if a map navigation animation is canceled.
 *
 * @event geo.event.transitioncancel
 * @type {object}
 * @property {geo.geoPosition} center The target center.
 * @property {number} zoom The target zoom level.
 * @property {number} duration The duration of the transition in milliseconds.
 * @property {function} ease The easing function.
 */
//////////////////////////////////////////////////////////////////////////////
geo_event.transitioncancel = 'geo_transitioncancel';

//DWM::
//////////////////////////////////////////////////////////////////////////////
/**
 * Triggered when the parallel projection mode is changes.
 *
 * @event geo.event.parallelprojection
 * @type {object}
 * @property {boolean} paralellProjection `true` if parallel projection is
 *      turned on.
 */
//////////////////////////////////////////////////////////////////////////////
geo_event.parallelprojection = 'geo_parallelprojection';

////////////////////////////////////////////////////////////////////////////
/**
 * This event object provides mouse/keyboard events that can be handled
 * by the features.  This provides a similar interface as core events,
 * but with different names so the events don't interfere.  Subclasses
 * can override this to provide custom events.
 *
 * These events will only be triggered on features which were instantiated
 * with the option 'selectionAPI'.
 * @namespace geo.event.feature
 */
////////////////////////////////////////////////////////////////////////////
geo_event.feature = {
  /**
   * The event is the feature version of {@link geo.event.mousemove}.
   * @event geo.event.feature.mousemove
   */
  mousemove:  'geo_feature_mousemove',
  /**
   * The event is the feature version of {@link geo.event.mouseover}.
   * @event geo.event.feature.mouseover
   */
  mouseover:  'geo_feature_mouseover',
  /**
   * The event is the feature version of {@link geo.event.mouseout}.
   * @event geo.event.feature.mouseout
   */
  mouseout:   'geo_feature_mouseout',
  /**
   * The event is the feature version of {@link geo.event.mouseon}.
   * @event geo.event.feature.mouseon
   */
  mouseon:    'geo_feature_mouseon',
  /**
   * The event is the feature version of {@link geo.event.mouseoff}.
   * @event geo.event.feature.mouseoff
   */
  mouseoff:   'geo_feature_mouseoff',
  /**
   * The event is the feature version of {@link geo.event.mouseclick}.
   * @event geo.event.feature.mouseclick
   */
  mouseclick: 'geo_feature_mouseclick',
  /**
   * The event is the feature version of {@link geo.event.brushend}.
   * @event geo.event.feature.brushend
   */
  brushend:   'geo_feature_brushend',
  /**
   * The event is the feature version of {@link geo.event.brush}.
   * @event geo.event.feature.brush
   */
  brush:      'geo_feature_brush'
};

////////////////////////////////////////////////////////////////////////////
/**
 * These events are triggered by the pixelmap feature.
 * @namespace geo.event.pixelmap
 */
////////////////////////////////////////////////////////////////////////////
geo_event.pixelmap = {
  /**
   * Report that an image associated with a pixel map has been prepared and
   * rendered once.
   *
   * @event geo.event.pixelmap.prepared
   * @type {object}
   * @property {geo.pixelmapFeature} pixelmap The pixelamp object that was
   *    prepared.
   */
  prepared: 'geo_pixelmap_prepared'
};

////////////////////////////////////////////////////////////////////////////
/**
 * These events are triggered by the map screenshot feature.
 * @namespace geo.event.screenshot
 */
////////////////////////////////////////////////////////////////////////////
geo_event.screenshot = {
  ////////////////////////////////////////////////////////////////////////////
  /**
   * Triggered when a screenshot has been completed.
   *
   * @event geo.event.screenshot.ready
   * @property {HTMLCanvasElement} canvas The canvas used to take the
   *    screenshot.
   * @property {string|HTMLCanvasElement} screenshot The screenshot as a
   *    dataURL string or the canvas, depending on the screenshot request.
   */
  ////////////////////////////////////////////////////////////////////////////
  ready: 'geo_screenshot_ready'
};

//DWM::
////////////////////////////////////////////////////////////////////////////
/**
 * These events are triggered by the camera when it's internal state is
 * mutated.
 * @namespace geo.event.camera
 */
////////////////////////////////////////////////////////////////////////////
geo_event.camera = {};

//////////////////////////////////////////////////////////////////////////////
/**
 * Triggered after a general view matrix change (any change in the visible
 * bounds).  This is equivalent to the union of pan and zoom.
 *
 * @event geo.event.camera.view
 * @type {object}
 * @property {geo.camera} camera The camera instance.
 */
//////////////////////////////////////////////////////////////////////////////
geo_event.camera.view = 'geo_camera_view';

//////////////////////////////////////////////////////////////////////////////
/**
 * Triggered after a projection change.
 *
 * @event geo.event.camera.projection
 * @property {geo.camera} camera The camera instance.
 * @property {string} type The projection type, either `'perspective'` or
 *      `'parallel'`.
 */
//////////////////////////////////////////////////////////////////////////////
geo_event.camera.projection = 'geo_camera_projection';

//////////////////////////////////////////////////////////////////////////////
/**
 * Triggered after a viewport change.
 *
 * @event geo.event.camera.viewport
 * @property {geo.camera} camera The camera instance.
 * @property {geo.screenSize} viewport The new viewport size.
 */
//////////////////////////////////////////////////////////////////////////////
geo_event.camera.viewport = 'geo_camera_viewport';

////////////////////////////////////////////////////////////////////////////
/**
 * These events are triggered by the annotation layer.
 * @namespace geo.event.annotation
 */
////////////////////////////////////////////////////////////////////////////
geo_event.annotation = {};

//////////////////////////////////////////////////////////////////////////////
/**
 * Triggered when an annotation has been added.
 *
 * @event geo.event.annotation.add
 * @type {object}
 * @property {geo.annotation} annotation The annotation that was added.
 */
//////////////////////////////////////////////////////////////////////////////
geo_event.annotation.add = 'geo_annotation_add';

//////////////////////////////////////////////////////////////////////////////
/**
 * Triggered when an annotation is about to be added.
 *
 * @event geo.event.annotation.add_before
 * @type {object}
 * @property {geo.annotation} annotation The annotation that will be added.
 */
//////////////////////////////////////////////////////////////////////////////
geo_event.annotation.add_before = 'geo_annotation_add_before';

//////////////////////////////////////////////////////////////////////////////
/**
 * Triggered when an annotation has been altered.  This is currently only
 * triggered when updating existing annotations via the geojson function.
 *
 * @event geo.event.annotation.update
 * @type {object}
 * @property {geo.annotation} annotation The annotation that was altered.
 */
//////////////////////////////////////////////////////////////////////////////
geo_event.annotation.update = 'geo_annotation_update';

//////////////////////////////////////////////////////////////////////////////
/**
 * Triggered when an annotation has been removed.
 *
 * @event geo.event.annotation.remove
 * @type {object}
 * @property {geo.annotation} annotation The annotation that was removed.
 */
//////////////////////////////////////////////////////////////////////////////
geo_event.annotation.remove = 'geo_annotation_remove';

//////////////////////////////////////////////////////////////////////////////
/**
 * Triggered when an annotation's state changes.
 *
 * @event geo.event.annotation.state
 * @type {object}
 * @property {geo.annotation} annotation The annotation that changed.
 */
//////////////////////////////////////////////////////////////////////////////
geo_event.annotation.state = 'geo_annotation_state';

//////////////////////////////////////////////////////////////////////////////
/**
 * Triggered when the annotation mode is changed.
 *
 * @event geo.event.annotation.mode
 * @type {object}
 * @property {string?} mode The new annotation mode.  This is one of the values
 *      from `geo.annotation.annotationState`.
 * @property {string?} oldMode The annotation mode before this change.  This is
 *      one of the values from `geo.annotation.annotationState`.
 */
//////////////////////////////////////////////////////////////////////////////
geo_event.annotation.mode = 'geo_annotation_mode';

module.exports = geo_event;<|MERGE_RESOLUTION|>--- conflicted
+++ resolved
@@ -101,13 +101,7 @@
  *
  * @event geo.event.resize
  * @type {object}
-<<<<<<< HEAD
  * @property {geo.map} target The map that was resized.
- * @property {number} x The new horizontal offset in pixels.
- * @property {number} y The new vertical offset in pixels.
-=======
- * @property {object} target The map that was resized.
->>>>>>> 99353fb1
  * @property {number} width The new width in pixels.
  * @property {number} height The new height in pixels.
  */
